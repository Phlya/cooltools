from itertools import chain, combinations
from collections import defaultdict
from functools import partial

import warnings

import numpy as np
import pandas as pd
from scipy.linalg import toeplitz
from scipy.signal import fftconvolve

from cooler.tools import split, partition
import cooler
import bioframe
from .lib import assign_supports, numutils

where = np.flatnonzero
concat = chain.from_iterable


def _contact_areas(distbins, scaffold_length):
    distbins = distbins.astype(float)
    scaffold_length = float(scaffold_length)
    outer_areas = np.maximum(scaffold_length - distbins[:-1], 0) ** 2
    inner_areas = np.maximum(scaffold_length - distbins[1:], 0) ** 2
    return 0.5 * (outer_areas - inner_areas)


def contact_areas(distbins, region1, region2):
    if region1 == region2:
        start, end = region1
        areas = _contact_areas(distbins, end - start)
    else:
        start1, end1 = region1
        start2, end2 = region2
        if start2 <= start1:
            start1, start2 = start2, start1
            end1, end2 = end2, end1
        areas = (
            _contact_areas(distbins, end2 - start1)
            - _contact_areas(distbins, start2 - start1)
            - _contact_areas(distbins, end2 - end1)
        )
        if end1 < start2:
            areas += _contact_areas(distbins, start2 - end1)

    return areas


def compute_scaling(df, region1, region2=None, dmin=int(1e1), dmax=int(1e7), n_bins=50):

    import dask.array as da

    if region2 is None:
        region2 = region1

    distbins = numutils.logbins(dmin, dmax, N=n_bins)
    areas = contact_areas(distbins, region1, region2)

    df = df[
        (df["pos1"] >= region1[0])
        & (df["pos1"] < region1[1])
        & (df["pos2"] >= region2[0])
        & (df["pos2"] < region2[1])
    ]
    dists = (df["pos2"] - df["pos1"]).values

    if isinstance(dists, da.Array):
        obs, _ = da.histogram(dists[(dists >= dmin) & (dists < dmax)], bins=distbins)
    else:
        obs, _ = np.histogram(dists[(dists >= dmin) & (dists < dmax)], bins=distbins)

    return distbins, obs, areas



def lattice_pdist_frequencies(n, points):
    """
    Distribution of pairwise 1D distances among a collection of distinct
    integers ranging from 0 to n-1.

    Parameters
    ----------
    n : int
        Size of the lattice on which the integer points reside.
    points : sequence of int
        Arbitrary integers between 0 and n-1, inclusive, in any order but
        with no duplicates.

    Returns
    -------
    h : 1D array of length n
        h[d] counts the number of integer pairs that are exactly d units apart

    Notes
    -----
    This is done using a convolution via FFT. Thanks to Peter de Rivaz; see
    `<http://stackoverflow.com/questions/42423823/distribution-of-pairwise-distances-between-many-integers>`_.

    """
    if len(np.unique(points)) != len(points):
        raise ValueError("Integers must be distinct.")
    x = np.zeros(n)
    x[points] = 1
    return np.round(fftconvolve(x, x[::-1], mode="full")).astype(int)[-n:]


def count_bad_pixels_per_diag(n, bad_bins):
    """
    Efficiently count the number of bad pixels on each upper diagonal of a
    matrix assuming a sequence of bad bins forms a "grid" of invalid pixels.

    Each bad bin bifurcates into two a row and column of bad pixels, so an
    upper bound on number of bad pixels per diagonal is 2*k, where k is the
    number of bad bins. For a given diagonal, we need to subtract from this
    upper estimate the contribution from rows/columns reaching "out-of-bounds"
    and the contribution of the intersection points of bad rows with bad
    columns that get double counted.

    ::

        o : bad bin
        * : bad pixel
        x : intersection bad pixel
        $ : out of bounds bad pixel
             $    $     $
         *--------------------------+
          *  *    *     *           |
           * *    *     *           |
            **    *     *           |
             o****x*****x***********|$
              *   *     *           |
               *  *     *           |
                * *     *           |
                 o******x***********|$
                  *     *           |
                   *    *           |
                    *   *           |
                     *  *           |
                      * *           |
                       **           |
                        o***********|$
                         *          |
                          *         |

    Parameters
    ----------
    n : int
        total number of bins
    bad_bins : 1D array of int
        sorted array of bad bin indexes

    Returns
    -------
    dcount : 1D array of length n
        dcount[d] == number of bad pixels on diagonal d

    """
    k = len(bad_bins)
    dcount = np.zeros(n, dtype=int)

    # Store all intersection pixels in a separate array
    # ~O(n log n) with fft
    ixn = lattice_pdist_frequencies(n, bad_bins)
    dcount[0] = ixn[0]

    # Keep track of out-of-bounds pixels by squeezing left and right bounds
    # ~O(n)
    pl = 0
    pr = k
    for diag in range(1, n):
        if pl < k:
            while (bad_bins[pl] - diag) < 0:
                pl += 1
                if pl == k:
                    break
        if pr > 0:
            while (bad_bins[pr - 1] + diag) >= n:
                pr -= 1
                if pr == 0:
                    break
        dcount[diag] = 2 * k - ixn[diag] - pl - (k - pr)
    return dcount


def count_all_pixels_per_diag(n):
    """
    Total number of pixels on each upper diagonal of a square matrix.

    Parameters
    ----------
    n : int
        total number of bins (dimension of square matrix)

    Returns
    -------
    dcount : 1D array of length n
        dcount[d] == total number of pixels on diagonal d

    """
    return np.arange(n, 0, -1)


def count_all_pixels_per_block(clr, supports):
    """
    Calculate total number of pixels per rectangular block of a contact map
    defined as a paired-combination of genomic "support" regions.

    Parameters
    ----------
    clr : cooler.Cooler
        Input cooler
    supports : list
        list of genomic support regions

    Returns
    -------
    blocks : dict
        dictionary with total number of pixels per pair of support regions
    """
    n = len(supports)
    x = [clr.extent(region)[1] - clr.extent(region)[0]
         for region in supports]
    blocks = {}
    for i in range(n):
        for j in range(i + 1, n):
            blocks[supports[i], supports[j]] = x[i] * x[j]
    return blocks



def count_bad_pixels_per_block(clr, supports, weight_name="weight", bad_bins=None):
    """
    Calculate number of "bad" pixels per rectangular block of a contact map
    defined as a paired-combination of genomic "support" regions.

    "Bad" pixels are inferred from the balancing weight column `weight_name` or
    provided directly in the form of an array `bad_bins`.

    Setting `weight_name` and `bad_bins` to `None` yields 0 bad pixels per
    combination of support regions.

    Parameters
    ----------
    clr : cooler.Cooler
        Input cooler
    supports : list
        a list of genomic support regions
    weight_name : str
        name of the weight vector in the "bins" table,
        if weight_name is None returns 0 for each block.
        Balancing weight are used to infer bad bins.
    bad_bins : array-like
        a list of bins to ignore per support region.
        Overwrites inference of bad bins from balacning
        weight [to be implemented].

    Returns
    -------
    blocks : dict
        dictionary with the number of "bad" pixels per pair of support regions
    """
    n = len(supports)

    if bad_bins is not None:
        raise NotImplementedError("providing external list \
            of bad bins is not implemented.")

    # Get the total number of bins per region
<<<<<<< HEAD
    n_tot = [np.diff(clr.extent(region)) for region in regions]
=======
    n_tot = []
    for region in supports:
        lo, hi = clr.extent(region)
        n_tot.append(hi - lo)
>>>>>>> a8ed7763

    # Get the number of bad bins per region
    if weight_name is None:
        # ignore bad bins
        # useful for unbalanced data
        n_bad = [0 for region in supports]
    elif isinstance(weight_name, str):
        if weight_name not in clr.bins().columns:
            raise KeyError("Balancing weight {weight_name} not found!")
        # bad bins are ones with the weight vector being NaN
        n_bad = [
            np.sum(
                clr
                .bins()[weight_name]
                .fetch(region)
                .isnull()
                .astype(int)
                .values
            )
            for region in supports
        ]
    else:
        raise ValueError("`weight_name` can be `str` or `None`")

    # Calculate the resulting bad pixels in trans
    blocks = {}
    for i in range(n):
        for j in range(i + 1, n):
            blocks[supports[i], supports[j]] = (
                n_tot[i] * n_bad[j] +
                n_tot[j] * n_bad[i] -
                n_bad[i] * n_bad[j]
            )
    return blocks



def make_diag_table(bad_mask, span1, span2):
    """
    Compute the total number of elements ``n_elem`` and the number of bad
    elements ``n_bad`` per diagonal for a single contact area encompassing
    ``span1`` and ``span2`` on the same genomic scaffold (cis matrix).

    Follows the same principle as the algorithm for finding contact areas for
    computing scalings.

    Parameters
    ----------
    bad_mask : 1D array of bool
        Mask of bad bins for the whole genomic scaffold containing the regions
        of interest.
    span1, span2 : pair of ints
        The bin spans (not genomic coordinates) of the two regions of interest.

    Returns
    -------
    diags : pandas.DataFrame
        Table indexed by 'diag' with columns ['n_elem', 'n_bad'].

    """

    def _make_diag_table(n_bins, bad_locs):
        diags = pd.DataFrame(index=pd.Series(np.arange(n_bins), name="diag"))
        diags["n_elem"] = count_all_pixels_per_diag(n_bins)
        diags["n_valid"] = diags["n_elem"] - count_bad_pixels_per_diag(n_bins, bad_locs)
        return diags

    if span1 == span2:
        lo, hi = span1
        diags = _make_diag_table(hi - lo, where(bad_mask[lo:hi]))
    else:
        lo1, hi1 = span1
        lo2, hi2 = span2
        if lo2 <= lo1:
            lo1, lo2 = lo2, lo1
            hi1, hi2 = hi2, hi1
        diags = (
            _make_diag_table(hi2 - lo1, where(bad_mask[lo1:hi2]))
            .subtract(
                _make_diag_table(lo2 - lo1, where(bad_mask[lo1:lo2])), fill_value=0
            )
            .subtract(
                _make_diag_table(hi2 - hi1, where(bad_mask[hi1:hi2])), fill_value=0
            )
        )
        if hi1 < lo2:
            diags.add(
                _make_diag_table(lo2 - hi1, where(bad_mask[hi1:lo2])), fill_value=0
            )
        diags = diags[diags["n_elem"] > 0]

    diags = diags.drop("n_elem", axis=1)
    return diags.astype(int)


def _sum_diagonals(df, field):
    reduced = df.groupby("diag")[field].sum()
    reduced.name = field + ".sum"
    return reduced


def cis_expected(
    clr, regions, field="balanced", chunksize=1000000, use_dask=True, ignore_diags=2
):
    """
    Compute the mean signal along diagonals of one or more regional blocks of
    intra-chromosomal contact matrices. Typically used as a background model
    for contact frequencies on the same polymer chain.

    Parameters
    ----------
    clr : cooler.Cooler
        Input Cooler
    regions : iterable of genomic regions or pairs of regions
        Iterable of genomic region strings or 3-tuples, or 5-tuples for pairs
        of regions
    field : str, optional
        Which values of the contact matrix to aggregate. This is currently a
        no-op. *FIXME*
    chunksize : int, optional
        Size of dask chunks.

    Returns
    -------
    Dataframe of diagonal statistics, indexed by region and diagonal number

    """
    warnings.warn(
        "`cooltools.expected.cis_expected()` is deprecated in 0.3.2, will be removed subsequently. "
        "Use `cooltools.expected.diagsum()` and `cooltools.expected.diagsum_asymm()` instead.",
        category=FutureWarning,
        stacklevel=2,
    )

    def _bg2slice_frame(bg2, region1, region2):
        """
        Slice a dataframe with columns ['chrom1', 'start1', 'end1', 'chrom2',
        'start2', 'end2']. Assumes no proper nesting of intervals.

        [Warning] this function does not follow the same logic as
        cooler.matrix.fetch when start/end are at the edges of the bins.
        """
        chrom1, start1, end1 = region1
        chrom2, start2, end2 = region2
        if end1 is None:
            end1 = np.inf
        if end2 is None:
            end2 = np.inf
        out = bg2[
            (bg2["chrom1"] == chrom1)
            & (bg2["start1"] >= start1)
            & (bg2["end1"] < end1)
            & (bg2["chrom2"] == chrom2)
            & (bg2["start2"] >= start2)
            & (bg2["end2"] < end2)
        ]
        return out

    import dask.dataframe as dd
    from cooler.sandbox.dask import read_table

    if use_dask:
        pixels = read_table(clr.uri + "/pixels", chunksize=chunksize)
    else:
        pixels = clr.pixels()[:]
    pixels = cooler.annotate(pixels, clr.bins(), replace=False)
    pixels = pixels[pixels.chrom1 == pixels.chrom2]

    named_regions = False
    if isinstance(regions, pd.DataFrame):
        named_regions = True
        chroms = regions["chrom"].values
        names = regions["name"].values
        regions = regions[["chrom", "start", "end"]].to_records(index=False)
    else:
        chroms = [region[0] for region in regions]
        names = chroms
    cis_maps = {chrom: pixels[pixels.chrom1 == chrom] for chrom in chroms}

    diag_tables = []
    data_sums = []

    for region in regions:
        if len(region) == 1:
            chrom, = region
            start1, end1 = 0, clr.chromsizes[chrom]
            start2, end2 = start1, end1
        elif len(region) == 3:
            chrom, start1, end1 = region
            start2, end2 = start1, end1
        elif len(region) == 5:
            chrom, start1, end1, start2, end2 = region
        else:
            raise ValueError("Regions must be sequences of length 1, 3 or 5")

        bins = clr.bins().fetch(chrom).reset_index(drop=True)
        bad_mask = np.array(bins["weight"].isnull())
        lo1, hi1 = clr.extent((chrom, start1, end1))
        lo2, hi2 = clr.extent((chrom, start2, end2))
        co = clr.offset(chrom)
        lo1 -= co
        lo2 -= co
        hi1 -= co
        hi2 -= co

        dt = make_diag_table(bad_mask, [lo1, hi1], [lo2, hi2])
        sel = _bg2slice_frame(
            cis_maps[chrom], (chrom, start1, end1), (chrom, start2, end2)
        ).copy()
        sel["diag"] = sel["bin2_id"] - sel["bin1_id"]
        sel["balanced"] = sel["count"] * sel["weight1"] * sel["weight2"]
        agg = _sum_diagonals(sel, field)
        diag_tables.append(dt)
        data_sums.append(agg)

    # run dask scheduler
    if len(data_sums) and isinstance(data_sums[0], dd.Series):
        data_sums = dd.compute(*data_sums)

    # append to tables
    for dt, agg in zip(diag_tables, data_sums):
        dt[agg.name] = 0
        dt[agg.name] = dt[agg.name].add(agg, fill_value=0)
        dt.iloc[:ignore_diags, dt.columns.get_loc(agg.name)] = np.nan

    # merge and return
    if named_regions:
        dtable = pd.concat(
            diag_tables, keys=zip(names, chroms), names=["name", "chrom"]
        )
    else:
        dtable = pd.concat(diag_tables, keys=list(chroms), names=["chrom"])

    # the actual expected is balanced.sum/n_valid:
    dtable["balanced.avg"] = dtable["balanced.sum"] / dtable["n_valid"]
    return dtable


def trans_expected(clr, chromosomes, chunksize=1000000, use_dask=False):
    """
    Aggregate the signal in intrachromosomal blocks.
    Can be used as abackground for contact frequencies between chromosomes.

    Parameters
    ----------
    clr : cooler.Cooler
        Cooler object
    chromosomes : list of str
        List of chromosome names
    chunksize : int, optional
        Size of dask chunks
    use_dask : bool, optional
        option to use dask

    Returns
    -------
    pandas.DataFrame that stores total number of
    interactions between a pair of chromosomes: 'balanced.sum',
    corresponding number of bins involved
    in the inter-chromosomal interactions: 'n_valid',
    and a ratio 'balanced.avg = balanced.sum/n_valid', that is
    the actual value of expected for every interchromosomal pair.

    """
    warnings.warn(
        "`cooltools.expected.trans_expected()` is deprecated in 0.3.2, will be removed subsequently. "
        "Use `cooltools.expected.blocksum_pairwise()` instead.",
        category=FutureWarning,
        stacklevel=2,
    )

    if use_dask:
        # pixels = daskify(clr.filename, clr.root + '/pixels', chunksize=chunksize)
        raise NotImplementedError("To be implemented once dask supports MultiIndex")

    # turn chromosomes into supports:
    chrom_supports = [ (chrom, 0, None) for chrom in chromosomes ]
    # use balaned transformation only:
    balanced_transform = {
            "balanced": \
                lambda pixels: pixels["count"] * pixels["weight1"] * pixels["weight2"]
            }

    # trans_expected is simply a wrapper around new blocksum_pairwise
    # but it preserved the interface of the original trans_expected
    trans_records = blocksum_pairwise(clr,
                            supports=chrom_supports,
                            transforms=balanced_transform,
                            chunksize=chunksize)

    # trans_records are inter-chromosomal only,
    # changing trans_records keys to reflect that:
    # region[0] for a region = (chrom, start, stop)
    trans_records = {
        ( region1[0], region2[0] ): val for ( region1, region2 ), val in trans_records.items()
        }

    # turn trans_records into a DataFrame with
    # MultiIndex, that stores values of 'balanced.sum'
    # and 'n_valid' values for each pair of chromosomes:
    trans_df = pd.DataFrame.from_dict( trans_records, orient="index" )
    trans_df.index.rename( ["chrom1","chrom2"], inplace=True )
    # an alternative way to get from records to DataFrame, as in CLI expected:
    # result = pd.DataFrame(
    #     [
    #         {"chrom1": s1[0], "chrom2": s2[0], **rec}
    #         for (s1, s2), rec in trans_records.items()
    #     ],
    #     columns=["chrom1", "chrom2", "n_valid", "count.sum", "balanced.sum"],
    # )

    # the actual expected is balanced.sum/n_valid:
    trans_df["balanced.avg"] = trans_df["balanced.sum"] / trans_df["n_valid"]
    return trans_df


###################


def make_diag_tables(clr, supports, weight_name="weight", bad_bins=None):
    """
    For every support region infer diagonals that intersect this region
    and calculate the size of these intersections in pixels, both "total" and
    "n_valid", where "n_valid" does not include "bad" bins into counting.

    "Bad" pixels are inferred from the balancing weight column `weight_name` or
    provided directly in the form of an array `bad_bins`.

    Setting `weight_name` and `bad_bins` to `None` yields 0 "bad" pixels per
    diagonal per support region.

    Parameters
    ----------
    clr : cooler.Cooler
        Input cooler
    supports : list
        a list of genomic support regions
    weight_name : str
        name of the weight vector in the "bins" table,
        if weight_name is None returns 0 for each block.
        Balancing weight are used to infer bad bins.
    bad_bins : array-like
        a list of bins to ignore per support region.
        Overwrites inference of bad bins from balacning
        weight [to be implemented].

    Returns
    -------
    diag_tables : dict
        dictionary with DataFrames of relevant diagonals for every support.
    """

    if bad_bins is not None:
        raise NotImplementedError("providing external list \
            of bad bins is not implemented.")


    bins = clr.bins()[:]
    if weight_name is None:
        # ignore bad bins
        sizes = dict(bins.groupby("chrom").size())
        bad_bin_dict = {
            chrom: np.zeros(sizes[chrom], dtype=bool) for chrom in sizes.keys()
        }
    elif isinstance(weight_name, str):
        # using balacning weight to infer bad bins
        if weight_name not in clr.bins().columns:
            raise KeyError("Balancing weight {weight_name} not found!")
        groups = dict(iter(bins.groupby("chrom")[weight_name]))
        bad_bin_dict = {
            chrom: np.array(groups[chrom].isnull()) for chrom in groups.keys()
        }
    else:
        raise ValueError("`weight_name` can be `str` or `None`")

    where = np.flatnonzero
    diag_tables = {}
    for region in supports:
        # parse region if str
        if isinstance(region, str):
            region = bioframe.parse_region(region)
        # unpack region(s) into chroms,starts,ends
        if len(region) == 1:
            chrom, = region
            start1, end1 = 0, clr.chromsizes[chrom]
            start2, end2 = start1, end1
        elif len(region) == 2:
            chrom, start1, end1 = region[0]
            _, start2, end2 = region[1]
        elif len(region) == 3:
            chrom, start1, end1 = region
            start2, end2 = start1, end1
        elif len(region) == 5:
            chrom, start1, end1, start2, end2 = region
        else:
            raise ValueError("Regions must be sequences of length 1, 3 or 5")

        # translate regions into relative bin id-s:
        lo1, hi1 = clr.extent((chrom, start1, end1))
        lo2, hi2 = clr.extent((chrom, start2, end2))
        co = clr.offset(chrom)
        lo1 -= co
        lo2 -= co
        hi1 -= co
        hi2 -= co

        bad_mask = bad_bin_dict[chrom]
        diag_tables[region] = make_diag_table(bad_mask, [lo1, hi1], [lo2, hi2])

    return diag_tables


def _diagsum_symm(clr, fields, transforms, supports, span):
    lo, hi = span
    bins = clr.bins()[:]
    pixels = clr.pixels()[lo:hi]
    pixels = cooler.annotate(pixels, bins, replace=False)

    pixels["support1"] = assign_supports(pixels, supports, suffix="1")
    pixels["support2"] = assign_supports(pixels, supports, suffix="2")
    pixels = pixels[pixels["support1"] == pixels["support2"]].copy()

    pixels["diag"] = pixels["bin2_id"] - pixels["bin1_id"]
    for field, t in transforms.items():
        pixels[field] = t(pixels)

    pixelgroups = dict(iter(pixels.groupby("support1")))
    return {
        int(i): group.groupby("diag")[fields].sum() for i, group in pixelgroups.items()
    }


def _diagsum_asymm(clr, fields, transforms, contact_type, supports1, supports2, span):
    lo, hi = span
    bins = clr.bins()[:]
    pixels = clr.pixels()[lo:hi]
    pixels = cooler.annotate(pixels, bins, replace=False)

    if contact_type == "cis":
        pixels = pixels[pixels["chrom1"] == pixels["chrom2"]].copy()
    elif contact_type == "trans":
        pixels = pixels[pixels["chrom1"] != pixels["chrom2"]].copy()

    pixels["diag"] = pixels["bin2_id"] - pixels["bin1_id"]
    for field, t in transforms.items():
        pixels[field] = t(pixels)

    pixels["support1"] = assign_supports(pixels, supports1, suffix="1")
    pixels["support2"] = assign_supports(pixels, supports2, suffix="2")

    pixel_groups = dict(iter(pixels.groupby(["support1", "support2"])))
    return {
        (int(i), int(j)): group.groupby("diag")[fields].sum()
        for (i, j), group in pixel_groups.items()
    }


def _blocksum_asymm(clr, fields, transforms, supports1, supports2, span):
    lo, hi = span
    bins = clr.bins()[:]
    pixels = clr.pixels()[lo:hi]
    pixels = cooler.annotate(pixels, bins, replace=False)

    pixels = pixels[pixels["chrom1"] != pixels["chrom2"]].copy()
    for field, t in transforms.items():
        pixels[field] = t(pixels)

    pixels["support1"] = assign_supports(pixels, supports1, suffix="1")
    pixels["support2"] = assign_supports(pixels, supports2, suffix="2")
    pixels = pixels.dropna()

    pixel_groups = dict(iter(pixels.groupby(["support1", "support2"])))
    return {
        (int(i), int(j)): group[fields].sum() for (i, j), group in pixel_groups.items()
    }


def diagsum(
    clr,
    supports,
    transforms=None,
    weight_name="weight",
    bad_bins=None,
    chunksize=10000000,
    ignore_diags=2,
    map=map
):
    """

    Intra-chromosomal diagonal summary statistics.

    Parameters
    ----------
    clr : cooler.Cooler
        Cooler object
    supports : sequence of genomic range tuples
        Support regions for intra-chromosomal diagonal summation
    transforms : dict of str -> callable, optional
        Transformations to apply to pixels. The result will be assigned to
        a temporary column with the name given by the key. Callables take
        one argument: the current chunk of the (annotated) pixel dataframe.
    weight_name : str
        name of the balancing weight vector used to count
        "bad"(masked) pixels per diagonal.
        Use `None` to avoid masking "bad" pixels.
    bad_bins : array-like
        a list of bins to ignore per support region.
        Overwrites inference of bad bins from balacning
        weight [to be implemented].
    chunksize : int, optional
        Size of pixel table chunks to process
    ignore_diags : int, optional
        Number of intial diagonals to exclude from statistics
    map : callable, optional
        Map functor implementation.

    Returns
    -------
    dict of support region -> dataframe of diagonal statistics

    """
    spans = partition(0, len(clr.pixels()), chunksize)
    fields = ["count"] + list(transforms.keys())
    dtables = make_diag_tables(clr, supports, weight_name=weight_name, bad_bins=bad_bins)

    for dt in dtables.values():
        for field in fields:
            agg_name = "{}.sum".format(field)
            dt[agg_name] = 0

    job = partial(_diagsum_symm, clr, fields, transforms, supports)
    results = map(job, spans)
    for result in results:
        for i, agg in result.items():
            support = supports[i]
            for field in fields:
                agg_name = "{}.sum".format(field)
                dtables[support][agg_name] = dtables[support][agg_name].add(
                    agg[field], fill_value=0
                )

    if ignore_diags:
        for dt in dtables.values():
            for field in fields:
                agg_name = "{}.sum".format(field)
                j = dt.columns.get_loc(agg_name)
                dt.iloc[:ignore_diags, j] = np.nan

    return dtables


def diagsum_asymm(
    clr,
    supports1,
    supports2,
    contact_type="cis",
    transforms=None,
    weight_name="weight",
    bad_bins=None,
    chunksize=10000000,
    ignore_diags=2,
    map=map
):
    """

    Intra-chromosomal diagonal summary statistics.

    Parameters
    ----------
    clr : cooler.Cooler
        Cooler object
    supports : sequence of genomic range tuples
        Support regions for intra-chromosomal diagonal summation
    transforms : dict of str -> callable, optional
        Transformations to apply to pixels. The result will be assigned to
        a temporary column with the name given by the key. Callables take
        one argument: the current chunk of the (annotated) pixel dataframe.
    weight_name : str
        name of the balancing weight vector used to count
        "bad"(masked) pixels per diagonal.
        Use `None` to avoid masking "bad" pixels.
    bad_bins : array-like
        a list of bins to ignore per support region.
        Overwrites inference of bad bins from balacning
        weight [to be implemented].
    chunksize : int, optional
        Size of pixel table chunks to process
    ignore_diags : int, optional
        Number of intial diagonals to exclude from statistics
    map : callable, optional
        Map functor implementation.

    Returns
    -------
    dict of support region -> dataframe of diagonal statistics

    """
    spans = partition(0, len(clr.pixels()), chunksize)
    fields = ["count"] + list(transforms.keys())
    areas = list(zip(supports1, supports2))
    dtables = make_diag_tables(clr, areas, weight_name=weight_name, bad_bins=bad_bins)

    for dt in dtables.values():
        for field in fields:
            agg_name = "{}.sum".format(field)
            dt[agg_name] = 0

    job = partial(
        _diagsum_asymm, clr, fields, transforms, contact_type, supports1, supports2
    )
    results = map(job, spans)
    for result in results:
        for (i, j), agg in result.items():
            support1 = supports1[i]
            support2 = supports2[j]
            for field in fields:
                agg_name = "{}.sum".format(field)
                dtables[support1, support2][agg_name] = dtables[support1, support2][
                    agg_name
                ].add(agg[field], fill_value=0)

    if ignore_diags:
        for dt in dtables.values():
            for field in fields:
                agg_name = "{}.sum".format(field)
                j = dt.columns.get_loc(agg_name)
                dt.iloc[:ignore_diags, j] = np.nan

    return dtables


def blocksum_pairwise(
    clr,
    supports,
    transforms=None,
    weight_name="weight",
    bad_bins=None,
    chunksize=1000000,
    map=map
):
    """
    Summary statistics on inter-chromosomal rectangular blocks.

    Parameters
    ----------
    clr : cooler.Cooler
        Cooler object
    supports : sequence of genomic range tuples
        Support regions for summation. Blocks for all pairs of support regions
        will be used.
    transforms : dict of str -> callable, optional
        Transformations to apply to pixels. The result will be assigned to
        a temporary column with the name given by the key. Callables take
        one argument: the current chunk of the (annotated) pixel dataframe.
    weight_name : str
        name of the balancing weight vector used to count
        "bad"(masked) pixels per block.
        Use `None` to avoid masking "bad" pixels.
    bad_bins : array-like
        a list of bins to ignore per support region.
        Overwrites inference of bad bins from balacning
        weight [to be implemented].
    chunksize : int, optional
        Size of pixel table chunks to process
    map : callable, optional
        Map functor implementation.

    Returns
    -------
    dict of support region -> (field name -> summary)

    """

    blocks = list(combinations(supports, 2))
    supports1, supports2 = list(zip(*blocks))
    spans = partition(0, len(clr.pixels()), chunksize)
    fields = ["count"] + list(transforms.keys())

    n_tot = count_all_pixels_per_block(clr, supports)
    n_bad = count_bad_pixels_per_block(clr, supports, weight_name=weight_name, bad_bins=bad_bins)
    records = {(c1, c2): defaultdict(int) for (c1, c2) in blocks}
    for c1, c2 in blocks:
        records[c1, c2]["n_valid"] = n_tot[c1, c2] - n_bad[c1, c2]

    job = partial(_blocksum_asymm, clr, fields, transforms, supports1, supports2)
    results = map(job, spans)
    for result in results:
        for (i, j), agg in result.items():
            for field in fields:
                agg_name = "{}.sum".format(field)
                s = agg[field].item()
                if not np.isnan(s):
                    records[supports1[i], supports2[j]][agg_name] += s

    return records<|MERGE_RESOLUTION|>--- conflicted
+++ resolved
@@ -267,14 +267,10 @@
             of bad bins is not implemented.")
 
     # Get the total number of bins per region
-<<<<<<< HEAD
-    n_tot = [np.diff(clr.extent(region)) for region in regions]
-=======
     n_tot = []
     for region in supports:
         lo, hi = clr.extent(region)
         n_tot.append(hi - lo)
->>>>>>> a8ed7763
 
     # Get the number of bad bins per region
     if weight_name is None:
